/*
 * Copyright 2019 Google LLC
 *
 * Licensed under the Apache License, Version 2.0 (the "License");
 * you may not use this file except in compliance with the License.
 * You may obtain a copy of the License at
 *
 *     https://www.apache.org/licenses/LICENSE-2.0
 *
 * Unless required by applicable law or agreed to in writing, software
 * distributed under the License is distributed on an "AS IS" BASIS,
 * WITHOUT WARRANTIES OR CONDITIONS OF ANY KIND, either express or implied.
 * See the License for the specific language governing permissions and
 * limitations under the License.
 */

package com.google.enterprise.cloudsearch.database;

import static com.google.enterprise.cloudsearch.sdk.TestProperties.SERVICE_KEY_PROPERTY_NAME;
import static com.google.enterprise.cloudsearch.sdk.TestProperties.qualifyTestProperty;
<<<<<<< HEAD
import static org.hamcrest.CoreMatchers.equalTo;
import static org.hamcrest.CoreMatchers.notNullValue;
import static java.util.Arrays.asList;
import static org.junit.Assert.assertEquals;
import static org.junit.Assert.assertFalse;
import static org.junit.Assert.assertTrue;
import static org.junit.Assume.assumeThat;
=======
import static java.util.Arrays.asList;
import static org.junit.Assert.assertFalse;
import static org.junit.Assert.assertTrue;
>>>>>>> 87a060f2

import com.google.api.services.cloudsearch.v1.model.Item;
import com.google.api.services.cloudsearch.v1.model.ItemAcl;
import com.google.common.base.Splitter;
import com.google.common.base.Strings;
import com.google.common.collect.ImmutableList;
import com.google.enterprise.cloudsearch.sdk.Util;
import com.google.enterprise.cloudsearch.sdk.config.Configuration.ResetConfigRule;
import com.google.enterprise.cloudsearch.sdk.indexing.Acl;
import com.google.enterprise.cloudsearch.sdk.indexing.CloudSearchService;
import com.google.enterprise.cloudsearch.sdk.indexing.DefaultAcl;
import com.google.enterprise.cloudsearch.sdk.indexing.DefaultAcl.DefaultAclMode;
import com.google.enterprise.cloudsearch.sdk.indexing.IndexingApplication;
import com.google.enterprise.cloudsearch.sdk.indexing.IndexingItemBuilder.ItemType;
import com.google.enterprise.cloudsearch.sdk.indexing.MockItem;
import com.google.enterprise.cloudsearch.sdk.indexing.StructuredDataHelper;
import com.google.enterprise.cloudsearch.sdk.indexing.TestUtils;
import com.google.enterprise.cloudsearch.sdk.indexing.template.FullTraversalConnector;
import com.google.enterprise.cloudsearch.sdk.sdk.ConnectorStats;
import com.google.enterprise.cloudsearch.sdk.serving.SearchHelper;
import com.google.enterprise.cloudsearch.sdk.serving.SearchTestUtils;
import java.io.File;
import java.io.FileOutputStream;
import java.io.IOException;
import java.nio.file.Path;
import java.nio.file.Paths;
import java.security.GeneralSecurityException;
import java.sql.Connection;
import java.sql.DriverManager;
import java.sql.SQLException;
import java.sql.Statement;
import java.util.ArrayList;
import java.util.Arrays;
import java.util.Collections;
import java.util.List;
import java.util.Optional;
import java.util.Properties;
import java.util.logging.Level;
import java.util.logging.Logger;
import junitparams.JUnitParamsRunner;
import junitparams.Parameters;
import org.awaitility.Awaitility;
import org.awaitility.Duration;
import org.junit.BeforeClass;
import org.junit.Rule;
import org.junit.Test;
import org.junit.rules.TemporaryFolder;
import org.junit.rules.TestName;
import org.junit.runner.RunWith;
import org.junit.runners.JUnit4;

/**
 * Tests to check the integration between the database connector and CloudSearch Indexing API.
 */
@RunWith(JUnitParamsRunner.class)
public class DatabaseConnectorIT {
  private static final Logger logger = Logger.getLogger(DatabaseConnectorIT.class.getName());
  private static final String DATA_SOURCE_ID_PROPERTY_NAME = qualifyTestProperty("sourceId");
  private static final String ROOT_URL_PROPERTY_NAME = qualifyTestProperty("rootUrl");
  private static final String SQL_SERVER_PARAMS_PROPERTY_NAME =
      qualifyTestProperty("dbSqlParameters");
  private static final String APPLICATION_ID_PROPERTY_NAME =
      qualifyTestProperty("searchApplicationId");
  private static final String AUTH_INFO_USER1_PROPERTY_NAME =
      qualifyTestProperty("authInfoUser1");
  private static final String AUTH_INFO_USER2_PROPERTY_NAME =
      qualifyTestProperty("authInfoUser2");
  private static final Duration CONNECTOR_RUN_TIME = Duration.ONE_MINUTE;
  private static final Duration CONNECTOR_RUN_POLL_INTERVAL = Duration.FIVE_SECONDS;
  private static String dbSqlParameters;
  private static String keyFilePath;
  private static String indexingSourceId;
  private static Optional<String> rootUrl;
  private static CloudSearchService v1Client;
  private static TestUtils testUtils;
<<<<<<< HEAD
  private static SearchTestUtils searchUtil;
  private static SearchTestUtils searchUtilUser1;
  private static SearchTestUtils searchUtilUser2;
  private static String testUser1;
  private static String testUser2;

  private static class DatabaseConnectionParams {
    private final String dbUrl;
    private final String user;
    private final String password;

    private DatabaseConnectionParams(String dbUrl, String user, String password) {
      this.dbUrl = dbUrl;
      this.user = user;
      this.password = password;
    }
  }

  private static enum Database {
    H2, SQLSERVER
  };
=======
>>>>>>> 87a060f2

  @Rule public ResetConfigRule resetConfig = new ResetConfigRule();
  @Rule public TemporaryFolder configFolder = new TemporaryFolder();
  @Rule public TestName name = new TestName();

  @BeforeClass
  public static void initialize() throws Exception {
    validateInputParams();
    v1Client = new CloudSearchService(keyFilePath, indexingSourceId, rootUrl);
<<<<<<< HEAD
    testUtils = new TestUtils(v1Client);
    String searchApplicationId = System.getProperty(APPLICATION_ID_PROPERTY_NAME);

    String[] authInfoUser1 = System.getProperty(AUTH_INFO_USER1_PROPERTY_NAME).split(",");
    SearchHelper searchHelperUser1 =
        SearchTestUtils.getSearchHelper(authInfoUser1, searchApplicationId, rootUrl);
    searchUtilUser1 = new SearchTestUtils(searchHelperUser1);
    testUser1 = authInfoUser1[0];

    String[] authInfoUser2 = System.getProperty(AUTH_INFO_USER2_PROPERTY_NAME).split(",");
    SearchHelper searchHelperUser2 =
        SearchTestUtils.getSearchHelper(authInfoUser2, searchApplicationId, rootUrl);
    searchUtilUser2 = new SearchTestUtils(searchHelperUser2);
    testUser2 = authInfoUser2[0];
  }

  private DatabaseConnectionParams getDatabaseConnectionParams(Database databaseType)
      throws IOException {
    if (databaseType == Database.SQLSERVER) {
      assumeThat("Invalid connection params for SQL Server. " + getUsageString(),
          dbSqlParameters, notNullValue());
      List<String> params =
          Splitter.on(",").trimResults().omitEmptyStrings().splitToList(dbSqlParameters);
      assumeThat("Invalid connection params for SQL Server. " + getUsageString(),
          params.size(), equalTo(3));
      return new DatabaseConnectionParams(params.get(0), params.get(1), params.get(2));
    } else {
      String dbUrl =
          "jdbc:h2:" + new File(configFolder.newFolder(), "integration-test").getAbsolutePath()
              + ";DATABASE_TO_UPPER=false";
      return new DatabaseConnectionParams(dbUrl, "sa", "");
    }
=======
    StructuredDataHelper.verifyMockContentDatasourceSchema(v1Client.getSchema());
    testUtils = new TestUtils(v1Client);
>>>>>>> 87a060f2
  }

  private static String getUsageString() {
    return "Missing input parameters. Rerun the test as \"mvn verify"
            + " -DargLine=-Dapi.test.serviceAccountPrivateKeyFile=./path/to/key.json"
            + " -Dapi.test.sourceId=dataSourceId\""
            + " -Dapi.test.dbSqlParameters="
            + "jdbc:sqlserver://<ipAddress>;databaseName=<dbName>;,<sqlUser>,<sqlPwd>\"";
  }

  private void executeDatabaseStatement(DatabaseConnectionParams dbConnection,
      List<String> queryStatement) throws SQLException, IOException {
    // h2 will automatically create database if not available.
    try (
        Connection connection =
        DriverManager.getConnection(dbConnection.dbUrl, dbConnection.user, dbConnection.password);
        Statement statement = connection.createStatement()) {
      for (String query : queryStatement) {
        statement.execute(query);
      }
    }
  }

  private Properties createRequiredProperties(DatabaseConnectionParams dbConnection)
      throws IOException {
    Properties config = new Properties();
    rootUrl.ifPresent(r -> config.setProperty("api.rootUrl", r));
    config.setProperty("api.sourceId", indexingSourceId);
    config.setProperty("api.serviceAccountPrivateKeyFile", keyFilePath);
    config.setProperty("connector.runOnce", "true");
    config.setProperty("connector.checkpointDirectory",
        configFolder.newFolder().getAbsolutePath());
<<<<<<< HEAD
    config.setProperty("db.url", dbConnection.dbUrl);
    config.setProperty("db.user", dbConnection.user);
    config.setProperty("db.password", dbConnection.password);
=======
    config.setProperty("db.url", dbUrl);
    config.setProperty("db.user", DB_USER);
    config.setProperty("db.password", DB_PASSWORD);
>>>>>>> 87a060f2
    config.setProperty("db.viewUrlColumns", "id");
    config.setProperty("db.uniqueKeyColumns", "id");
    config.setProperty("url.columns", "id, name");
    config.setProperty("itemMetadata.title.field", "id");
    config.setProperty("itemMetadata.contentLanguage.defaultValue", "en-US");
    config.setProperty("contentTemplate.db.title", "id");
<<<<<<< HEAD
    config.setProperty(DefaultAcl.DEFAULT_ACL_MODE, DefaultAclMode.FALLBACK.toString());
    config.setProperty(DefaultAcl.DEFAULT_ACL_PUBLIC, "true");
=======
    config.setProperty("defaultAcl.mode", DefaultAclMode.FALLBACK.toString());
    config.setProperty("defaultAcl.public", "true");
>>>>>>> 87a060f2
    config.setProperty("traverse.queueTag", "mockDatabaseConnectorQueue-" + Util.getRandomId());
    return config;
  }

  private static void validateInputParams() throws IOException, GeneralSecurityException {
    String dataSourceId;
    Path serviceKeyPath;
    logger.log(Level.FINE, "Validating input parameters...");
    try {
      dataSourceId = System.getProperty(DATA_SOURCE_ID_PROPERTY_NAME);
      serviceKeyPath = Paths.get(System.getProperty(SERVICE_KEY_PROPERTY_NAME));
      assertTrue(serviceKeyPath.toFile().exists());
      assertFalse(Strings.isNullOrEmpty(dataSourceId));
      rootUrl = Optional.ofNullable(System.getProperty(ROOT_URL_PROPERTY_NAME));
      dbSqlParameters = System.getProperty(SQL_SERVER_PARAMS_PROPERTY_NAME);
    } catch (AssertionError error) {
      logger.log(Level.SEVERE, getUsageString());
      throw error;
    }
    indexingSourceId = dataSourceId;
    keyFilePath = serviceKeyPath.toAbsolutePath().toString();
  }

  private String[] setupDataAndConfiguration(DatabaseConnectionParams dbConnection,
      Properties additionalConfig, List<String> queryStatement) throws SQLException, IOException {
    executeDatabaseStatement(dbConnection, queryStatement);
    Properties config = createRequiredProperties(dbConnection);
    config.putAll(additionalConfig);
    logger.log(Level.INFO, "Config file properties: {0}", config);
    File file = configFolder.newFile();
    try (FileOutputStream output = new FileOutputStream(file)) {
      config.store(output, "properties file");
      output.flush();
    }
    return new String[] {"-Dconfig=" + file.getAbsolutePath()};
  }

  @Test
  public void testHappyFlow() throws IOException, SQLException, InterruptedException {
    String randomId = Util.getRandomId();
    String tableName = name.getMethodName() + randomId;
    Properties config = new Properties();
    config.setProperty("db.allRecordsSql", "Select id, name, phone from " + tableName);
    config.setProperty("db.allColumns", "id, name, phone");
    String row1 = "x1" + randomId;
    String row2 = "x2" + randomId;
    String row3 = "x3" + randomId;
    List<String> query = new ArrayList<>();
    List<String> mockItems = new ArrayList<>();
    query.add("create table " + tableName
        + "(id varchar(32) unique not null, name varchar(128), phone varchar(16))");
    query.add("insert into " + tableName + " (id, name, phone)"
        + " values ('" + row1 + "', 'Jones May', '2134')");
    query.add("insert into " + tableName + " (id, name, phone)"
        + " values ('" + row2 + "', 'Joe Smith', '9848')");
    query.add("insert into " + tableName + " (id, name, phone)"
        + " values ('" + row3 + "', 'Mike Brown', '3476')");
    try {
<<<<<<< HEAD
      DatabaseConnectionParams dbConnection = getDatabaseConnectionParams(Database.H2);
      String[] args = setupDataAndConfiguration(dbConnection, config, query);
=======
      String[] args = setupDataAndConfiguration(config, query);
>>>>>>> 87a060f2
      MockItem itemId1 = new MockItem.Builder(getItemId(row1))
          .setTitle(row1)
          .setSourceRepositoryUrl(row1)
          .setContentLanguage("en-US")
          .setItemType(ItemType.CONTENT_ITEM.toString())
          .build();
      MockItem itemId2 = new MockItem.Builder(getItemId(row2))
          .setTitle(row2)
          .setSourceRepositoryUrl(row2)
          .setContentLanguage("en-US")
          .setItemType(ItemType.CONTENT_ITEM.toString())
          .build();
      MockItem itemId3 = new MockItem.Builder(getItemId(row3))
          .setTitle(row3)
          .setSourceRepositoryUrl(row3)
          .setContentLanguage("en-US")
          .setItemType(ItemType.CONTENT_ITEM.toString())
          .build();
      mockItems.addAll(asList(getItemId(row1), getItemId(row2), getItemId(row3)));
      runAwaitConnector(args);
      testUtils.waitUntilEqual(getItemId(row1), itemId1.getItem());
      testUtils.waitUntilEqual(getItemId(row2), itemId2.getItem());
      testUtils.waitUntilEqual(getItemId(row3), itemId3.getItem());
    } finally {
      v1Client.deleteItemsIfExist(mockItems);
    }
  }

  @Test
  public void testStructuredData() throws IOException, SQLException, InterruptedException {
    String randomId = Util.getRandomId();
    String tableName = name.getMethodName() + randomId;
    Properties config = new Properties();
    config.setProperty("db.allRecordsSql", "Select id, textField as text, integerField as integer,"
        + " booleanField as boolean, doubleField as double, dateField as date,"
        + " timestampField as timestamp, enumField as enum from " + tableName);
    config.setProperty("db.allColumns", "id, textField, integerField, booleanField, doubleField,"
        + " dateField, timestampField, enumField");
<<<<<<< HEAD
    config.setProperty("itemMetadata.objectType.defaultValue", "myMockDataObject");
=======
    config.setProperty("itemMetadata.objectType", "myMockDataObject");
>>>>>>> 87a060f2
    config.setProperty("url.columns", "id");
    config.setProperty("url.format", "http://example.com/employee/{0}");
    String row1 = "s1" + randomId;
    String row2 = "s2" + randomId;
    String row3 = "s3" + randomId;

    List<String> query = new ArrayList<>();
    List<String> mockItems = new ArrayList<>();
    query.add("create table " + tableName + "(id varchar(32) unique not null,"
        + " textField varchar(128), integerField integer(50), booleanField boolean,"
        + " doubleField double, dateField date, timestampField timestamp, enumField integer)");
    query.add("insert into " + tableName
        + " (id, textField, integerField, booleanField, doubleField, dateField, timestampField,"
        + " enumField) values ('" + row1 + "', 'Jones May', '2134678', 'true', '2000', "
            + "'2007-11-20', '1907-10-10T14:21:23.400Z', '2')");
    query.add("insert into " + tableName
        + " (id, textField, integerField, booleanField, doubleField, dateField, timestampField,"
        + " enumField) values ('" + row2 + "', 'Joe Smith', '-9846', 'false', '12000.00',"
            + " '1987-02-28', '2017-10-10T14:01:23.400Z', '1')");
    query.add("insert into " + tableName
        + " (id, textField, integerField, booleanField, doubleField, dateField, timestampField,"
        + " enumField) values ('" + row3 + "', 'Mike Smith', '9358014', 'true', '-9000.00',"
            + " '1940-11-11', '1817-10-10T14:21:23.040Z', '2')");
    try {
<<<<<<< HEAD
      DatabaseConnectionParams dbConnection = getDatabaseConnectionParams(Database.H2);
      String[] args = setupDataAndConfiguration(dbConnection, config, query);
=======
      String[] args = setupDataAndConfiguration(config, query);
>>>>>>> 87a060f2

      MockItem itemId1 = new MockItem.Builder(getItemId(row1))
          .setTitle(row1)
          .setSourceRepositoryUrl("http://example.com/employee/" + row1)
          .setContentLanguage("en-US")
          .setItemType(ItemType.CONTENT_ITEM.toString())
          .addValue("text", "Jones May")
          .addValue("integer", "2134678")
          .addValue("boolean", "true")
          .addValue("date", "2007-11-20")
          .addValue("double", "2000.00")
          .setObjectType("myMockDataObject")
          .addValue("timestamp", "1907-10-10T14:21:23.400Z")
          .addValue("enum", 2)
          .build();
      MockItem itemId2 = new MockItem.Builder(getItemId(row2))
          .setTitle(row2)
          .setSourceRepositoryUrl("http://example.com/employee/" + row2)
          .setContentLanguage("en-US")
          .setItemType(ItemType.CONTENT_ITEM.toString())
          .addValue("text", "Joe Smith")
          .addValue("integer", "-9846")
          .addValue("boolean", "false")
          .addValue("date", "1987-02-28")
          .addValue("double", "12000.00")
          .setObjectType("myMockDataObject")
          .addValue("timestamp", "2017-10-10T14:01:23.400Z")
          .addValue("enum", 1)
          .build();
      MockItem itemId3 = new MockItem.Builder(getItemId(row3))
          .setTitle(row3)
          .setSourceRepositoryUrl("http://example.com/employee/" + row3)
          .setContentLanguage("en-US")
          .setItemType(ItemType.CONTENT_ITEM.toString())
          .addValue("text", "Mike Smith")
          .addValue("integer", "9358014")
          .addValue("boolean", "true")
          .addValue("date", "1940-11-11")
          .addValue("double", "-9000.00")
          .setObjectType("myMockDataObject")
          .addValue("timestamp", "1817-10-10T14:21:23.040Z")
          .addValue("enum", 2)
          .build();
      mockItems.addAll(asList(getItemId(row1), getItemId(row2), getItemId(row3)));
      runAwaitConnector(args);
      verifyStructuredData(getItemId(row1), "myMockDataObject", itemId1.getItem());
      verifyStructuredData(getItemId(row2), "myMockDataObject", itemId2.getItem());
      verifyStructuredData(getItemId(row3), "myMockDataObject", itemId3.getItem());
    } finally {
      v1Client.deleteItemsIfExist(mockItems);
    }
  }

  @Test
  public void testItemMetadataDefaultValues()
      throws IOException, SQLException, InterruptedException {
    String randomId = Util.getRandomId();
    String tableName = name.getMethodName() + randomId;
    Properties config = new Properties();
    config.setProperty("db.allRecordsSql", "Select id, title, name, phone, created, modified,"
        + " language from " + tableName);
    config.setProperty("db.allColumns", "id, title, name, phone, created, modified, language");
    config.setProperty("itemMetadata.title.field", "title");
    // itemMetadata.field.defaultValue will take effect in case of null values.
    config.setProperty("itemMetadata.title.defaultValue", "DEFAULT_TITLE");
    config.setProperty("url.format", "https://DEFAULT.URL/{0}");
    config.setProperty("itemMetadata.sourceRepositoryUrl.defaultValue",
        "https://example.org/" + "name");
    config.setProperty("itemMetadata.createTime.field", "created");
    config.setProperty("itemMetadata.createTime.defaultValue", "2007-10-10T14:21:23.400Z");
    config.setProperty("itemMetadata.updateTime.field", "modified");
    config.setProperty("itemMetadata.updateTime.defaultValue", "1919-10-10T14:21:23.400Z");
    config.setProperty("itemMetadata.contentLanguage.field", "language");
    config.setProperty("itemMetadata.contentLanguage.defaultValue", "fr-CA");
    String row1 = "row1" + randomId;
    String row2 = "row2" + randomId;
    List<String> query = new ArrayList<>();
    List<String> mockItems = new ArrayList<>();
    query.add("create table " + tableName + "(id varchar(32) unique not null, title varchar(100), "
        + " name varchar(128), phone integer, created timestamp, modified timestamp,"
        + " language varchar(10))");
    query.add("insert into " + tableName + " (id, title, name, phone, created, modified, language)"
        + " values ('" + row1 + "', 'TitleRow1', 'Jones May', '2134', '1907-10-10T14:21:23.400Z',"
            + " '2018-10-10T14:21:23.400Z', 'de-ch')");
    query.add("insert into " + tableName + " (id, name, phone)"
        + " values ('" + row2 + "', 'Mike Smith', '9848')");
    try {
<<<<<<< HEAD
      DatabaseConnectionParams dbConnection = getDatabaseConnectionParams(Database.H2);
      String[] args = setupDataAndConfiguration(dbConnection, config, query);
=======
      String[] args = setupDataAndConfiguration(config, query);
>>>>>>> 87a060f2
      MockItem itemId1 = new MockItem.Builder(getItemId(row1))
          .setTitle("TitleRow1")
          .setSourceRepositoryUrl("https://DEFAULT.URL/" + row1)
          .setContentLanguage("de-ch")
          .setItemType(ItemType.CONTENT_ITEM.toString())
          .setCreateTime("1907-10-10T14:21:23.400Z")
          .setUpdateTime("2018-10-10T14:21:23.400Z")
          .build();
      MockItem itemId2 = new MockItem.Builder(getItemId(row2))
          .setTitle("DEFAULT_TITLE")
          .setSourceRepositoryUrl("https://DEFAULT.URL/" + row2)
          .setContentLanguage("fr-CA")
          .setCreateTime("2007-10-10T14:21:23.400Z")
          .setUpdateTime("1919-10-10T14:21:23.400Z")
          .build();
      mockItems.addAll(asList(getItemId(row1), getItemId(row2)));
      runAwaitConnector(args);
      testUtils.waitUntilEqual(getItemId(row1), itemId1.getItem());
      testUtils.waitUntilEqual(getItemId(row2), itemId2.getItem());
    } finally {
      v1Client.deleteItemsIfExist(mockItems);
    }
  }

  @Test
  public void testArrayDataTypes() throws IOException, SQLException, InterruptedException {
    String randomId = Util.getRandomId();
    String tableName = name.getMethodName() + randomId;
    Properties config = new Properties();
    config.setProperty("db.allRecordsSql", "Select id, arrayTextField as text,"
        + " arrayIntegerField as integer from " + tableName);
    config.setProperty("db.allColumns", "id, arrayTextField, arrayIntegerField");
<<<<<<< HEAD
    config.setProperty("itemMetadata.objectType.defaultValue", "myMockDataObject");
=======
    config.setProperty("itemMetadata.objectType", "myMockDataObject");
>>>>>>> 87a060f2
    config.setProperty("url.columns", "id");
    config.setProperty("url.format", "http://example.com/employee/{0}");
    String row1 = "row1" + randomId;
    String row2 = "row2" + randomId;

    List<String> query = new ArrayList<>();
    List<String> mockItems = new ArrayList<>();
    query.add("create table " + tableName + "(id varchar(32) unique not null,"
        + " arrayTextField array, arrayIntegerField array)");
    query.add("insert into " + tableName
        + " (id, arrayTextField, arrayIntegerField) values"
        + " ('" + row1 + "', ('joe', 'Smith', 'black'), ('1092', '8765'))");
    query.add("insert into " + tableName
        + " (id, arrayTextField, arrayIntegerField) values"
        + " ('" + row2 + "', ('Jim', 'Black'), ('1092873', '-128765'))");
    try {
<<<<<<< HEAD
      DatabaseConnectionParams dbConnection = getDatabaseConnectionParams(Database.H2);
      String[] args = setupDataAndConfiguration(dbConnection, config, query);
=======
      String[] args = setupDataAndConfiguration(config, query);
>>>>>>> 87a060f2
      MockItem itemId1 = new MockItem.Builder(getItemId(row1))
          .setTitle(row1)
          .setSourceRepositoryUrl("http://example.com/employee/" + row1)
          .setContentLanguage("en-US")
          .setItemType(ItemType.CONTENT_ITEM.toString())
          .addValue("text", "joe")
          .addValue("text", "Smith")
          .addValue("text", "black")
          .addValue("integer", "1092")
          .addValue("integer", "8765")
          .setObjectType("myMockDataObject")
          .build();
     MockItem itemId2 = new MockItem.Builder(getItemId(row2))
          .setTitle(row2)
          .setSourceRepositoryUrl("http://example.com/employee/" + row2)
          .setContentLanguage("en-US")
          .setItemType(ItemType.CONTENT_ITEM.toString())
          .addValue("text", "Jim")
          .addValue("text", "Black")
          .addValue("integer", "1092873")
          .addValue("integer", "-128765")
          .setObjectType("myMockDataObject")
          .build();
      mockItems.addAll(asList(getItemId(row1), getItemId(row2)));
      runAwaitConnector(args);
      verifyStructuredData(getItemId(row1), "myMockDataObject", itemId1.getItem());
      verifyStructuredData(getItemId(row2), "myMockDataObject", itemId2.getItem());
    } finally {
      v1Client.deleteItemsIfExist(mockItems);
    }
  }

<<<<<<< HEAD
  @Test
  public void testSQLServer() throws IOException, InterruptedException, SQLException {
    String randomId = Util.getRandomId();
    String tableName = name.getMethodName() + randomId;
    Properties config = new Properties();
    config.setProperty("db.allRecordsSql", "Select id, textField as text, intField as integer,"
        + " booleanField as boolean, floatField as float, dateField as date,"
        + " datetimeField as datetime, datetime2Field as datetime2, timeField as time,"
        + " smalldatetimeField as smalldatetime, datetimeoffsetField as datetimeoffset,"
        + " enumField as enum from " + tableName);
    config.setProperty("db.allColumns", "id, textField, intField, booleanField, floatField,"
        + " dateField, datetimeField, datetime2Field, timeField, smalldatetimeField,"
        + " datetimeoffsetField, enumField");
    config.setProperty("url.columns", "id");
    config.setProperty("url.format", "http://example.com/employee/{0}");
    config.setProperty("itemMetadata.objectType.defaultValue", "myMockDataObject");

    String row1 = "row1" + randomId;
    String row2 = "row2" + randomId;
    List<String> query = new ArrayList<>();
    List<String> mockItems = new ArrayList<>();
    query.add("create table " + tableName + " (id varchar(32) unique not null,"
        + " textField varchar(128), intField int, booleanField bit,"
        + " floatField float, dateField date, datetimeField datetime, datetime2Field datetime2,"
        + " timeField time, smalldatetimeField smalldatetime, datetimeoffsetField datetimeoffset,"
        + " enumField int)");
    query.add(
        "insert into " + tableName + " (id, textField, intField, booleanField, floatField,"
            + " dateField, datetimeField, datetime2Field, timeField, smalldatetimeField,"
            + " datetimeoffsetField, enumField)"
        + "values ('" + row1 + "', 'Jones May', '2134678', 'true', '2000.00', "
            + "'2007-11-20', '2007-11-20 10:10:20.123', '2007-11-20 10:10:20.1234567',"
            + " '10:10:20.1234567', '2007-11-20 10:10:20', '2007-11-20 10:10:20 +03:15', '2')");
    query.add(
        "insert into " + tableName + " (id, textField, intField, booleanField, floatField,"
            + " dateField, datetimeField, datetime2Field, timeField, smalldatetimeField,"
            + " datetimeoffsetField, enumField)"
        + "values ('" + row2 + "', 'Joe Smith', '-9846', 'false', '12000.00',"
          + "'1987-02-28', '1987-02-28 11:12:13.123', '1987-02-28 11:12:13.1234567',"
          + " '11:12:13.1234567', '1987-02-28 11:12:13', '1987-02-28 11:12:13 +05:15', '1')");
    DatabaseConnectionParams dbConnection = getDatabaseConnectionParams(Database.SQLSERVER);
    String[] args = setupDataAndConfiguration(dbConnection, config, query);
    MockItem itemId1 = new MockItem.Builder(getItemId(row1))
        .setTitle(row1)
        .setSourceRepositoryUrl("http://example.com/employee/" + row1)
        .setContentLanguage("en-US")
        .setItemType(ItemType.CONTENT_ITEM.toString())
        .addValue("text", "Jones May")
        .addValue("integer", "2134678")
        .addValue("boolean", "true")
        .addValue("float", "2000.00")
        .addValue("date", "2007-11-20")
        .addValue("datetime", "2007-11-20 10:10:20.123")
        .addValue("datetime2", "2007-11-20 10:10:20.1234567")
        .addValue("time", "10:10:20.1234567")
        .addValue("smalldatetime", "2007-11-20 10:10:20")
        .addValue("datetimeoffset", "2007-11-20 10:10:20 +03:15")
        .setObjectType("myMockDataObject")
        .addValue("enum", 2)
        .build();
    MockItem itemId2 = new MockItem.Builder(getItemId(row2))
        .setTitle(row2)
        .setSourceRepositoryUrl("http://example.com/employee/" + row2)
        .setContentLanguage("en-US")
        .setItemType(ItemType.CONTENT_ITEM.toString())
        .addValue("text", "Joe Smith")
        .addValue("integer", "-9846")
        .addValue("boolean", "false")
        .addValue("float", "12000.00")
        .addValue("date", "1987-02-28")
        .addValue("datetime", "1987-02-28 11:12:13.123")
        .addValue("datetime2", "1987-02-28 11:12:13.1234567")
        .addValue("time", "10:10:20.1234567")
        .addValue("smalldatetime", "1987-02-28 11:12:13")
        .addValue("datetimeoffset", "1987-02-28 11:12:13 +05:15")
        .setObjectType("myMockDataObject")
        .addValue("enum", 1)
        .build();
    mockItems.addAll(asList(getItemId(row1), getItemId(row2)));
    try {
      runAwaitConnector(args);
      verifyStructuredData(getItemId(row1), "myMockDataObject", itemId1.getItem());
      verifyStructuredData(getItemId(row2), "myMockDataObject", itemId2.getItem());
    } finally {
      executeDatabaseStatement(dbConnection, ImmutableList.of("drop table " + tableName));
      v1Client.deleteItemsIfExist(mockItems);
    }
  }

  @Test
  // "timestamp" type is not a JDBC timestamp, it's a binary type that maps to a
  // byte[]. You can't set it in an insert statement; the system handles that.
  public void sqlServer_timestamp_readAsArray_succeeds()
      throws IOException, InterruptedException, SQLException {
    String randomId = Util.getRandomId();
    String tableName = name.getMethodName() + randomId;
    Properties config = new Properties();
    config.setProperty("db.allRecordsSql", "select id, testcol from " + tableName);
    config.setProperty("db.allColumns", "id, testcol");
    config.setProperty("url.columns", "id");
    config.setProperty("url.format", "http://example.com/employee/{0}");
    config.setProperty("itemMetadata.title.field", "testcol");

    String rowId = "row1" + randomId;
    List<String> query = new ArrayList<>();
    query.add("create table " + tableName
        + " (id varchar(32) unique not null, testcol timestamp)");
    query.add("insert into " + tableName + " (id) values ('" + rowId + "')");

    DatabaseConnectionParams dbConnection = getDatabaseConnectionParams(Database.SQLSERVER);
    String[] args = setupDataAndConfiguration(dbConnection, config, query);
    try {
      runAwaitConnector(args);
      Item item = v1Client.getItem(getItemId(rowId));
      assertEquals("Expected array for title",
          true, item.getMetadata().getTitle().startsWith("[B@"));
    } finally {
      executeDatabaseStatement(dbConnection, ImmutableList.of("drop table " + tableName));
      v1Client.deleteItemsIfExist(ImmutableList.of(getItemId(rowId)));
    }
  }

  @Test
  public void sqlServer_hierarchyid_readAsArray_succeeds()
      throws IOException, InterruptedException, SQLException {
    String randomId = Util.getRandomId();
    String tableName = name.getMethodName() + randomId;
    Properties config = new Properties();
    config.setProperty("db.allRecordsSql", "select id, testcol from " + tableName);
    config.setProperty("db.allColumns", "id, testcol");
    config.setProperty("url.columns", "id");
    config.setProperty("url.format", "http://example.com/employee/{0}");
    config.setProperty("itemMetadata.title.field", "testcol");

    String rowId = "row1" + randomId;
    List<String> query = new ArrayList<>();
    query.add("create table " + tableName
        + " (id varchar(32) unique not null, testcol hierarchyid primary key clustered)");
    query.add("insert into " + tableName + " (id, testcol) values ('" + rowId + "', '/')");

    DatabaseConnectionParams dbConnection = getDatabaseConnectionParams(Database.SQLSERVER);
    String[] args = setupDataAndConfiguration(dbConnection, config, query);
    try {
      runAwaitConnector(args);
      Item item = v1Client.getItem(getItemId(rowId));
      assertEquals("Expected array for title",
          true, item.getMetadata().getTitle().startsWith("[B@"));
    } finally {
      executeDatabaseStatement(dbConnection, ImmutableList.of("drop table " + tableName));
      v1Client.deleteItemsIfExist(ImmutableList.of(getItemId(rowId)));
    }
  }

  @Test
  public void sqlServer_hierarchyid_readAsString_succeeds()
      throws IOException, InterruptedException, SQLException {
    String randomId = Util.getRandomId();
    String tableName = name.getMethodName() + randomId;
    Properties config = new Properties();
    config.setProperty("db.allRecordsSql",
        "select id, testcol.ToString() as testcol from " + tableName);
    config.setProperty("db.allColumns", "id, testcol");
    config.setProperty("url.columns", "id");
    config.setProperty("url.format", "http://example.com/employee/{0}");
    config.setProperty("itemMetadata.title.field", "testcol");

    String rowId = "row1" + randomId;
    List<String> query = new ArrayList<>();
    query.add("create table " + tableName
        + " (id varchar(32) unique not null, testcol hierarchyid primary key clustered)");
    query.add("insert into " + tableName + " (id, testcol) values ('" + rowId + "', '/')");

    DatabaseConnectionParams dbConnection = getDatabaseConnectionParams(Database.SQLSERVER);
    String[] args = setupDataAndConfiguration(dbConnection, config, query);
    try {
      runAwaitConnector(args);
      Item item = v1Client.getItem(getItemId(rowId));
      assertEquals("/", item.getMetadata().getTitle());
    } finally {
      executeDatabaseStatement(dbConnection, ImmutableList.of("drop table " + tableName));
      v1Client.deleteItemsIfExist(ImmutableList.of(getItemId(rowId)));
    }
  }

  @Test
  public void sqlServer_uniqueidentifier_readAsString_succeeds()
      throws IOException, InterruptedException, SQLException {
    String randomId = Util.getRandomId();
    String tableName = name.getMethodName() + randomId;
    Properties config = new Properties();
    config.setProperty("db.allRecordsSql", "select id, testcol from " + tableName);
    config.setProperty("db.allColumns", "id, testcol");
    config.setProperty("url.columns", "id");
    config.setProperty("url.format", "http://example.com/employee/{0}");
    config.setProperty("itemMetadata.title.field", "testcol");

    String rowId = "row1" + randomId;
    List<String> query = new ArrayList<>();
    query.add("create table " + tableName
        + " (id varchar(32) unique not null, testcol uniqueidentifier not null default newid())");
    query.add("insert into " + tableName + " (id, testcol) values ('" + rowId + "', newid())");

    DatabaseConnectionParams dbConnection = getDatabaseConnectionParams(Database.SQLSERVER);
    String[] args = setupDataAndConfiguration(dbConnection, config, query);
    try {
      runAwaitConnector(args);
      Item item = v1Client.getItem(getItemId(rowId));
      assertEquals(true, item.getMetadata().getTitle().matches(
              "[0-9a-fA-F]{8}-[0-9a-fA-F]{4}-[0-9a-fA-F]{4}-[0-9a-fA-F]{4}-[0-9a-fA-F]{12}"));
    } finally {
      executeDatabaseStatement(dbConnection, ImmutableList.of("drop table " + tableName));
      v1Client.deleteItemsIfExist(ImmutableList.of(getItemId(rowId)));
    }
  }

  @Test
  public void sqlServer_sql_variant_readAsString_succeeds()
      throws IOException, InterruptedException, SQLException {
    String randomId = Util.getRandomId();
    String tableName = name.getMethodName() + randomId;
    Properties config = new Properties();
    config.setProperty("db.allRecordsSql",
        "select id, cast(testcol as varchar) as testcol from " + tableName);
    config.setProperty("db.allColumns", "id, testcol");
    config.setProperty("url.columns", "id");
    config.setProperty("url.format", "http://example.com/employee/{0}");
    config.setProperty("itemMetadata.title.field", "testcol");

    String rowId1 = "row1" + randomId;
    String rowId2 = "row2" + randomId;
    List<String> query = new ArrayList<>();
    query.add("create table " + tableName
        + " (id varchar(32) unique not null, testcol sql_variant)");
    query.add("insert into " + tableName + " (id, testcol) "
        + "values ('" + rowId1 + "', cast(11 as int))");
    query.add("insert into " + tableName + " (id, testcol) "
        + "values ('" + rowId2 + "', cast('variant data' as varchar(32)))");

    DatabaseConnectionParams dbConnection = getDatabaseConnectionParams(Database.SQLSERVER);
    String[] args = setupDataAndConfiguration(dbConnection, config, query);
    try {
      runAwaitConnector(args);
      Item item1 = v1Client.getItem(getItemId(rowId1));
      assertEquals("11", item1.getMetadata().getTitle());
      Item item2 = v1Client.getItem(getItemId(rowId2));
      assertEquals("variant data", item2.getMetadata().getTitle());
    } finally {
      executeDatabaseStatement(dbConnection, ImmutableList.of("drop table " + tableName));
      v1Client.deleteItemsIfExist(ImmutableList.of(getItemId(rowId1), getItemId(rowId2)));
    }
  }

  @Test
  public void sqlServer_xml_readAsString_succeeds()
      throws IOException, InterruptedException, SQLException {
    String randomId = Util.getRandomId();
    String tableName = name.getMethodName() + randomId;
    Properties config = new Properties();
    config.setProperty("db.allRecordsSql", "select id, testcol from " + tableName);
    config.setProperty("db.allColumns", "id, testcol");
    config.setProperty("url.columns", "id");
    config.setProperty("url.format", "http://example.com/employee/{0}");
    config.setProperty("itemMetadata.title.field", "testcol");

    String rowId = "row1" + randomId;
    List<String> query = new ArrayList<>();
    query.add("create table " + tableName
        + " (id varchar(32) unique not null, testcol xml)");
    query.add("insert into " + tableName + " (id, testcol) values ('"
        + rowId + "', cast('<foo>data</foo>' as xml))");

    DatabaseConnectionParams dbConnection = getDatabaseConnectionParams(Database.SQLSERVER);
    String[] args = setupDataAndConfiguration(dbConnection, config, query);
    try {
      runAwaitConnector(args);
      Item item = v1Client.getItem(getItemId(rowId));
      assertEquals("<foo>data</foo>", item.getMetadata().getTitle());
    } finally {
      executeDatabaseStatement(dbConnection, ImmutableList.of("drop table " + tableName));
      v1Client.deleteItemsIfExist(ImmutableList.of(getItemId(rowId)));
    }
  }

  @Test
  public void sqlServer_geometry_readAsArray_succeeds()
      throws IOException, InterruptedException, SQLException {
    String randomId = Util.getRandomId();
    String tableName = name.getMethodName() + randomId;
    Properties config = new Properties();
    config.setProperty("db.allRecordsSql", "select id, testcol from " + tableName);
    config.setProperty("db.allColumns", "id, testcol");
    config.setProperty("url.columns", "id");
    config.setProperty("url.format", "http://example.com/employee/{0}");
    config.setProperty("itemMetadata.title.field", "testcol");

    String rowId = "row1" + randomId;
    List<String> query = new ArrayList<>();
    query.add("create table " + tableName
        + " (id varchar(32) unique not null, testcol geometry)");
    query.add("insert into " + tableName + " (id, testcol) values ('"
        + rowId + "', geometry::STGeomFromText('LINESTRING (100 100, 20 180, 180 180)', 0))");

    DatabaseConnectionParams dbConnection = getDatabaseConnectionParams(Database.SQLSERVER);
    String[] args = setupDataAndConfiguration(dbConnection, config, query);
    try {
      runAwaitConnector(args);
      Item item = v1Client.getItem(getItemId(rowId));
      assertEquals("Expected array for title",
          true, item.getMetadata().getTitle().startsWith("[B@"));
    } finally {
      executeDatabaseStatement(dbConnection, ImmutableList.of("drop table " + tableName));
      v1Client.deleteItemsIfExist(ImmutableList.of(getItemId(rowId)));
    }
  }

  @Test
  public void sqlServer_geometry_readAsString_succeeds()
      throws IOException, InterruptedException, SQLException {
    String randomId = Util.getRandomId();
    String tableName = name.getMethodName() + randomId;
    Properties config = new Properties();
    config.setProperty("db.allRecordsSql",
        "select id, testcol.STAsText() as testcol from " + tableName);
    config.setProperty("db.allColumns", "id, testcol");
    config.setProperty("url.columns", "id");
    config.setProperty("url.format", "http://example.com/employee/{0}");
    config.setProperty("itemMetadata.title.field", "testcol");

    String rowId = "row1" + randomId;
    List<String> query = new ArrayList<>();
    query.add("create table " + tableName
        + " (id varchar(32) unique not null, testcol geometry)");
    query.add("insert into " + tableName + " (id, testcol) values ('"
        + rowId + "', geometry::STGeomFromText('LINESTRING (100 100, 20 180, 180 180)', 0))");

    DatabaseConnectionParams dbConnection = getDatabaseConnectionParams(Database.SQLSERVER);
    String[] args = setupDataAndConfiguration(dbConnection, config, query);
    try {
      runAwaitConnector(args);
      Item item = v1Client.getItem(getItemId(rowId));
      assertEquals("LINESTRING (100 100, 20 180, 180 180)", item.getMetadata().getTitle());
    } finally {
      executeDatabaseStatement(dbConnection, ImmutableList.of("drop table " + tableName));
      v1Client.deleteItemsIfExist(ImmutableList.of(getItemId(rowId)));
    }
  }

  @Test
  public void sqlServer_geography_readAsArray_succeeds()
      throws IOException, InterruptedException, SQLException {
    String randomId = Util.getRandomId();
    String tableName = name.getMethodName() + randomId;
    Properties config = new Properties();
    config.setProperty("db.allRecordsSql", "select id, testcol from " + tableName);
    config.setProperty("db.allColumns", "id, testcol");
    config.setProperty("url.columns", "id");
    config.setProperty("url.format", "http://example.com/employee/{0}");
    config.setProperty("itemMetadata.title.field", "testcol");

    String rowId = "row1" + randomId;
    List<String> query = new ArrayList<>();
    query.add("create table " + tableName
        + " (id varchar(32) unique not null, testcol geography)");
    query.add("insert into " + tableName + " (id, testcol) values ('" + rowId
        + "', geography::STGeomFromText('LINESTRING(-122.360 47.656, -122.343 47.656 )', 4326))");

    DatabaseConnectionParams dbConnection = getDatabaseConnectionParams(Database.SQLSERVER);
    String[] args = setupDataAndConfiguration(dbConnection, config, query);
    try {
      runAwaitConnector(args);
      Item item = v1Client.getItem(getItemId(rowId));
      assertEquals("Expected array for title",
          true, item.getMetadata().getTitle().startsWith("[B@"));
    } finally {
      executeDatabaseStatement(dbConnection, ImmutableList.of("drop table " + tableName));
      v1Client.deleteItemsIfExist(ImmutableList.of(getItemId(rowId)));
    }
  }

  @Test
  public void sqlServer_geography_readAsString_succeeds()
      throws IOException, InterruptedException, SQLException {
    String randomId = Util.getRandomId();
    String tableName = name.getMethodName() + randomId;
    Properties config = new Properties();
    config.setProperty("db.allRecordsSql",
        "select id, testcol.STAsText() as testcol from " + tableName);
    config.setProperty("db.allColumns", "id, testcol");
    config.setProperty("url.columns", "id");
    config.setProperty("url.format", "http://example.com/employee/{0}");
    config.setProperty("itemMetadata.title.field", "testcol");

    String rowId = "row1" + randomId;
    List<String> query = new ArrayList<>();
    query.add("create table " + tableName
        + " (id varchar(32) unique not null, testcol geography)");
    query.add("insert into " + tableName + " (id, testcol) values ('" + rowId
        + "', geography::STGeomFromText('LINESTRING(-122.360 47.656, -122.343 47.656)', 4326))");

    DatabaseConnectionParams dbConnection = getDatabaseConnectionParams(Database.SQLSERVER);
    String[] args = setupDataAndConfiguration(dbConnection, config, query);
    try {
      runAwaitConnector(args);
      Item item = v1Client.getItem(getItemId(rowId));
      assertEquals("LINESTRING (-122.36 47.656, -122.343 47.656)", item.getMetadata().getTitle());
    } finally {
      executeDatabaseStatement(dbConnection, ImmutableList.of("drop table " + tableName));
      v1Client.deleteItemsIfExist(ImmutableList.of(getItemId(rowId)));
    }
  }

  @Test
  @Parameters({
    "char(9), test data",
    "varchar(32), testing data",
    "text, test data",
    "nchar(11), test%20data",
    "nvarchar(128), test%20data",
    "ntext, test%20data"
  })
  public void stringDataTypes_inSQLServer_succeeds(String type, String data)
      throws IOException, InterruptedException, SQLException {
    String randomId = Util.getRandomId();
    String tableName = "stringDataTypes_inSQLServer_succeeds" + randomId;
    Properties config = new Properties();
    config.setProperty("db.allRecordsSql", "Select id, text from " + tableName);
    config.setProperty("db.allColumns", "id, text");
    config.setProperty("url.columns", "id");
    config.setProperty("url.format", "http://example.com/employee/{0}");
    config.setProperty("itemMetadata.objectType.defaultValue", "myMockDataObject");

    String row = "row" + randomId;
    List<String> query = new ArrayList<>();
    List<String> mockItems = new ArrayList<>();

    String createSQL = String.format(
        "create table %s (id varchar(32) unique not null, text %s)",
        tableName, type);
    String insertSQL = String.format(
        "insert into %s (id, text) values ('%s', '%s')",
        tableName, row, data);
    query.add(createSQL);
    query.add(insertSQL);

    DatabaseConnectionParams dbConnection = getDatabaseConnectionParams(Database.SQLSERVER);
    String[] args = setupDataAndConfiguration(dbConnection, config, query);
    MockItem itemId1 = new MockItem.Builder(getItemId(row))
        .setTitle(row)
        .setSourceRepositoryUrl("http://example.com/employee/" + row)
        .setContentLanguage("en-US")
        .setItemType(ItemType.CONTENT_ITEM.toString())
        .addValue("text", data)
        .setObjectType("myMockDataObject")
        .build();
    mockItems.addAll(asList(getItemId(row)));

    try {
      runAwaitConnector(args);
      testUtils.waitUntilEqual(getItemId(row), itemId1.getItem());
      verifyStructuredData(getItemId(row), "myMockDataObject", itemId1.getItem());
    } finally {
      executeDatabaseStatement(dbConnection, ImmutableList.of("drop table " + tableName));
      v1Client.deleteItemsIfExist(mockItems);
    }
  }

  @Test
  public void testFullTraversalWithUpdates()
      throws IOException, SQLException, InterruptedException {
    String randomId = Util.getRandomId();
    String tableName = name.getMethodName() + randomId;
    Properties config = new Properties();
    config.setProperty("db.allRecordsSql", "Select id, name, phone from " + tableName);
    config.setProperty("db.allRecordsSql", "Select id, name, phone from " + tableName);
    config.setProperty("db.allColumns", "id, name, phone");
    config.setProperty("connector.runOnce", "false");
    config.setProperty("schedule.traversalIntervalSecs", "10");

    String row1 = "row1" + randomId;
    String row2 = "row2" + randomId;
    String row3 = "row3" + randomId;
    String row4 = "row4" + randomId;
    List<String> mockItems = new ArrayList<>();
    List<String> query = ImmutableList.of("create table " + tableName
        + "(id varchar(32) unique not null, name varchar(128), phone varchar(16))",
        " insert into " + tableName + " (id, name, phone)"
        + " values ('" + row1 + "', 'Jones May', '2134')",
        " insert into " + tableName + " (id, name, phone)"
        + " values ('" + row2 + "', 'Joe Smith', '9848')",
        " insert into " + tableName + " (id, name, phone)"
        + " values ('" + row3 + "', 'Mike Brown', '3476')");
    try {
      DatabaseConnectionParams dbConnection = getDatabaseConnectionParams(Database.H2);
      String[] args = setupDataAndConfiguration(dbConnection, config, query);
      MockItem itemId1 = new MockItem.Builder(getItemId(row1))
          .setTitle(row1)
          .setSourceRepositoryUrl(row1)
          .setContentLanguage("en-US")
          .setItemType(ItemType.CONTENT_ITEM.toString())
          .build();
     MockItem itemId2 = new MockItem.Builder(getItemId(row2))
          .setTitle(row2)
          .setSourceRepositoryUrl(row2)
          .setContentLanguage("en-US")
          .setItemType(ItemType.CONTENT_ITEM.toString())
          .build();
     MockItem itemId3 = new MockItem.Builder(getItemId(row3))
          .setTitle(row3)
          .setSourceRepositoryUrl(row3)
          .setContentLanguage("en-US")
          .setItemType(ItemType.CONTENT_ITEM.toString())
          .build();
      mockItems = ImmutableList.of(getItemId(row1), getItemId(row2), getItemId(row3));
      IndexingApplication dbConnector = runConnector(args);
      Awaitility.await()
          .atMost(CONNECTOR_RUN_TIME)
          .pollInterval(CONNECTOR_RUN_POLL_INTERVAL)
          .until(() -> ConnectorStats.getSuccessfulFullTraversalsCount() > 0);
      testUtils.waitUntilEqual(getItemId(row1), itemId1.getItem());
      testUtils.waitUntilEqual(getItemId(row2), itemId2.getItem());
      testUtils.waitUntilEqual(getItemId(row3), itemId3.getItem());
      query = ImmutableList.of("update " + tableName
          + " set name = 'Jones Mary', phone = '21345' where id = '" + row1 + "'",
          " delete from " + tableName + " where id = '" + row2 + "'",
          " insert into " + tableName + " (id, name, phone)"
          + " values ('" + row4 + "', 'Aleks Smith', '0984')");
      executeDatabaseStatement(dbConnection, query);
      int traversalCount = ConnectorStats.getSuccessfulFullTraversalsCount();
      // Wait for 2 successful full traversal run, in order to ensure connector completes
      // its full traversal after data update.
      Awaitility.await()
          .atMost(CONNECTOR_RUN_TIME)
          .pollInterval(CONNECTOR_RUN_POLL_INTERVAL)
          .until(() -> ConnectorStats.getSuccessfulFullTraversalsCount() > traversalCount + 2);
      dbConnector.shutdown("Shutdown Initiated");
      MockItem updateItemId = new MockItem.Builder(getItemId(row1))
          .setTitle(row1)
          .setSourceRepositoryUrl(row1)
          .setContentLanguage("en-US")
          .setItemType(ItemType.CONTENT_ITEM.toString())
          .build();
      MockItem newItemId = new MockItem.Builder(getItemId(row4))
          .setTitle(row4)
          .setSourceRepositoryUrl(row4)
          .setContentLanguage("en-US")
          .setItemType(ItemType.CONTENT_ITEM.toString())
          .build();
      mockItems = ImmutableList.of(getItemId(row1), getItemId(row3), getItemId(row4));
      testUtils.waitUntilEqual(getItemId(row1), updateItemId.getItem());
      testUtils.waitUntilDeleted(getItemId(row2));
      testUtils.waitUntilEqual(getItemId(row3), itemId3.getItem());
      testUtils.waitUntilEqual(getItemId(row4), newItemId.getItem());
    } finally {
      v1Client.deleteItemsIfExist(mockItems);
    }
  }

  @Test
  public void incrementalTraversal_updateExistingRecord()
      throws IOException, SQLException, InterruptedException {
    String randomId = Util.getRandomId();
    String tableName = name.getMethodName() + randomId;
    Properties config = new Properties();
    config.setProperty("db.allRecordsSql", "Select id, name, phone, dateField,"
        + " integerField from " + tableName);
    config.setProperty("db.allRecordsSql", "Select id, name, phone, dateField,"
        + " integerField from " + tableName);
    config.setProperty("db.allColumns", "id, name, phone, date");
    config.setProperty("connector.runOnce", "false");
    config.setProperty("schedule.incrementalTraversalIntervalSecs", "10");
    config.setProperty("db.incrementalUpdateSql", "select id, name, phone, dateField,"
        + " integerField from " + tableName + " where dateField > ?");
    String row1 = "row1" + randomId;
    String row2 = "row2" + randomId;
    List<String> mockItems = new ArrayList<>();
    List<String> query = ImmutableList.of("create table " + tableName
        + "(id varchar(32) unique not null, name varchar(128), phone varchar(16),"
        + " dateField timestamp, integerField integer)",
        "insert into " + tableName + " (id, name, phone, dateField, integerField)"
        + " values ('" + row1 + "', 'Jones May', '2134', '1907-10-10T14:21:23.400Z', '1')",
        "insert into " + tableName + " (id, name, phone)"
        + " values ('" + row2 + "', 'Joe Smith', '9848')");
    try {
      DatabaseConnectionParams dbConnection = getDatabaseConnectionParams(Database.H2);
      String[] args = setupDataAndConfiguration(dbConnection, config, query);
      MockItem itemId1 = new MockItem.Builder(getItemId(row1))
          .setTitle(row1)
          .setSourceRepositoryUrl(row1)
          .setContentLanguage("en-US")
          .setItemType(ItemType.CONTENT_ITEM.toString())
          .build();
     MockItem itemId2 = new MockItem.Builder(getItemId(row2))
          .setTitle(row2)
          .setSourceRepositoryUrl(row2)
          .setContentLanguage("en-US")
          .setItemType(ItemType.CONTENT_ITEM.toString())
          .build();
      mockItems = ImmutableList.of(getItemId(row1), getItemId(row2));
      IndexingApplication dbConnector = runConnector(args);
      Awaitility.await()
          .atMost(CONNECTOR_RUN_TIME)
          .pollInterval(CONNECTOR_RUN_POLL_INTERVAL)
          .until(() -> ConnectorStats.getSuccessfulFullTraversalsCount() > 0);
      testUtils.waitUntilEqual(getItemId(row1), itemId1.getItem());
      testUtils.waitUntilEqual(getItemId(row2), itemId2.getItem());
      executeDatabaseStatement(dbConnection,
          Collections.singletonList("update " + tableName
              + " set name = 'Jones Mary', phone = '21345',"
              + " dateField = '2019-01-24T14:21:23.400Z', integerField = '2' where id = '"
              + row1 + "'"));
      int traversalCount = ConnectorStats.getSuccessfulIncrementalTraversalsCount();
      Awaitility.await()
          .atMost(CONNECTOR_RUN_TIME)
          .pollInterval(CONNECTOR_RUN_POLL_INTERVAL)
          .until(() -> ConnectorStats.
              getSuccessfulIncrementalTraversalsCount() > traversalCount + 2);
      dbConnector.shutdown("Shutdown Initiated");
      MockItem updateItemId = new MockItem.Builder(getItemId(row1))
          .setTitle(row1)
          .setSourceRepositoryUrl(row1)
          .setContentLanguage("en-US")
          .setItemType(ItemType.CONTENT_ITEM.toString())
          .build();
      mockItems = ImmutableList.of(getItemId(row1), getItemId(row2));
      testUtils.waitUntilEqual(getItemId(row1), updateItemId.getItem());
      testUtils.waitUntilEqual(getItemId(row2), itemId2.getItem());
    } finally {
      v1Client.deleteItemsIfExist(mockItems);
    }
  }

  @Test
  public void incrementalTraversal_addNewRecord()
      throws IOException, SQLException, InterruptedException {
    String randomId = Util.getRandomId();
    String tableName = name.getMethodName() + randomId;
    Properties config = new Properties();
    config.setProperty("db.allRecordsSql", "Select id, name, phone, dateField,"
        + " integerField from " + tableName);
    config.setProperty("db.allRecordsSql", "Select id, name, phone, dateField,"
        + " integerField from " + tableName);
    config.setProperty("db.allColumns", "id, name, phone, date");
    config.setProperty("connector.runOnce", "false");
    config.setProperty("schedule.incrementalTraversalIntervalSecs", "10");
    config.setProperty("db.incrementalUpdateSql", "select id, name, phone, dateField,"
        + " integerField from " + tableName + " where dateField > ?");
    String row1 = "row1" + randomId;
    String row2 = "row2" + randomId;
    List<String> mockItems = new ArrayList<>();
    List<String> query = ImmutableList.of("create table " + tableName
        + "(id varchar(32) unique not null, name varchar(128), phone varchar(16),"
        + " dateField datetime, integerField integer)",
        "insert into " + tableName + " (id, name, phone, dateField, integerField)"
        + " values ('" + row1 + "', 'Jones May', '2134', '2009-01-24T04:21:23.400Z' , '1')");
    try {
      DatabaseConnectionParams dbConnection = getDatabaseConnectionParams(Database.H2);
      String[] args = setupDataAndConfiguration(dbConnection, config, query);
      MockItem itemId1 = new MockItem.Builder(getItemId(row1))
          .setTitle(row1)
          .setSourceRepositoryUrl(row1)
          .setContentLanguage("en-US")
          .setItemType(ItemType.CONTENT_ITEM.toString())
          .build();
      mockItems = ImmutableList.of(getItemId(row1));
      IndexingApplication dbConnector = runConnector(args);
      Awaitility.await()
          .atMost(CONNECTOR_RUN_TIME)
          .pollInterval(CONNECTOR_RUN_POLL_INTERVAL)
          .until(() -> ConnectorStats.getSuccessfulFullTraversalsCount() > 0);
      testUtils.waitUntilEqual(getItemId(row1), itemId1.getItem());
      executeDatabaseStatement(
          dbConnection,
          Collections.singletonList("insert into " + tableName + " (id, name, phone, dateField)"
              + " values ('" + row2 + "', 'Aleks Smith', '0984', CURRENT_TIMESTAMP())"));
      int traversalCount = ConnectorStats.getSuccessfulIncrementalTraversalsCount();
      // Wait for 2 successful incremental traversal run, to ensure connector completes
      // its incremental traversal after data update.
      Awaitility.await()
          .atMost(CONNECTOR_RUN_TIME)
          .pollInterval(CONNECTOR_RUN_POLL_INTERVAL)
          .until(() -> ConnectorStats
              .getSuccessfulIncrementalTraversalsCount() > traversalCount + 2);
      dbConnector.shutdown("Shutdown Initiated");
      MockItem newItemId = new MockItem.Builder(getItemId(row2))
          .setTitle(row2)
          .setSourceRepositoryUrl(row2)
          .setContentLanguage("en-US")
          .setItemType(ItemType.CONTENT_ITEM.toString())
          .build();
      mockItems = ImmutableList.of(getItemId(row1), getItemId(row2));
      testUtils.waitUntilEqual(getItemId(row1), itemId1.getItem());
      testUtils.waitUntilEqual(getItemId(row2), newItemId.getItem());
      } finally {
      v1Client.deleteItemsIfExist(mockItems);
    }
  }

  @Test
  public void defaultAclMode_fallback_verifyServing()
      throws IOException, InterruptedException, SQLException {
    String randomId = Util.getRandomId();
    String tableName = name.getMethodName() + randomId;
    String row1 = "row1" + randomId;
    Properties config = new Properties();
    config.setProperty("db.allRecordsSql",
        "Select id, textField as text, integerField as integer, booleanField as boolean,"
        + " doubleField as double, timestampField as timestamp from " + tableName);
    config.setProperty("db.allColumns",
        "id, textField, integerField, booleanField, doubleField, timestampField");
    config.setProperty("itemMetadata.objectType.defaultValue", "myMockDataObject");
    config.setProperty("url.columns", "id");
    config.setProperty("url.format", "http://example.com/employee/{0}");
    config.setProperty(DefaultAcl.DEFAULT_ACL_READERS_USERS, "google:" + testUser1);
    config.setProperty(DefaultAcl.DEFAULT_ACL_PUBLIC, "false");
    config.setProperty(DefaultAcl.DEFAULT_ACL_MODE, DefaultAclMode.FALLBACK.toString());
    config.setProperty(DefaultAcl.DEFAULT_ACL_NAME, "mockdb_fallbackAcl_" + Util.getRandomId());

    List<String> query = ImmutableList.of(
        "create table " + tableName + "(id varchar(50) unique not null,"
        + " textField varchar(128), integerField integer(50), booleanField boolean,"
        + " doubleField double, timestampField timestamp)",
        "insert into " + tableName
        + " (id, textField, integerField, booleanField, doubleField, timestampField) values ('"
        + row1 + "', 'Jones May', '2134678', 'true', '2000', '1907-10-10T14:21:23.400Z')");
    try {
      DatabaseConnectionParams dbConnection = getDatabaseConnectionParams(Database.H2);
      String[] args = setupDataAndConfiguration(dbConnection, config, query);
      runAwaitConnector(args);
      MockItem itemId1 = new MockItem.Builder(getItemId(row1))
          .setTitle(row1)
          .setSourceRepositoryUrl("http://example.com/employee/" + row1)
          .setContentLanguage("en-US")
          .setItemType(ItemType.CONTENT_ITEM.toString())
          .addValue("text", "Jones May")
          .addValue("integer", "2134678")
          .addValue("boolean", "true")
          .addValue("timestamp", "1907-10-10T14:21:23.400Z")
          .addValue("double", "2000.00")
          .setObjectType("myMockDataObject")
          .build();
      verifyStructuredData(getItemId(row1), "myMockDataObject", itemId1.getItem());
      searchUtilUser1.waitUntilItemServed(row1, row1);
    } finally {
      v1Client.deleteItemsIfExist(ImmutableList.of(getItemId(row1)));
    }
  }

  @Test
  public void defaultAclMode_append_verifyServing()
      throws IOException, InterruptedException, SQLException {
    String randomId = Util.getRandomId();
    String tableName = name.getMethodName() + randomId;
    String row1 = "row1" + randomId;
    Properties config = new Properties();
    config.setProperty("db.allRecordsSql", "select id, textField as text, "
        + "readers_users from " + tableName);
    config.setProperty("db.allColumns", "id, textField, readers_users");
    config.setProperty("url.columns", "id");
    config.setProperty("url.format", "http://example.com/employee/{0}");
    config.setProperty(DefaultAcl.DEFAULT_ACL_READERS_USERS, "google:" + testUser1);
    config.setProperty(DefaultAcl.DEFAULT_ACL_PUBLIC, "false");
    config.setProperty(DefaultAcl.DEFAULT_ACL_MODE, DefaultAclMode.APPEND.toString());
    config.setProperty(DefaultAcl.DEFAULT_ACL_NAME, "mockdb_appendAcl_" + Util.getRandomId());

    List<String> query = ImmutableList.of(
        "create table " + tableName + "(id varchar(50) unique not null, textField varchar(128), "
            + "readers_users varchar(128))",
        "insert into " + tableName + " (id, textField, readers_users) "
            + "values ('" + row1 + "', 'Jones May', " + "'google:" + testUser2 + "'" + ")"
        );

    try {
      DatabaseConnectionParams dbConnection = getDatabaseConnectionParams(Database.H2);
      String[] args = setupDataAndConfiguration(dbConnection, config, query);
      runAwaitConnector(args);

      ItemAcl expectedAcl =
          new ItemAcl()
              .setReaders(
                  Arrays.asList(
                      Acl.getGoogleUserPrincipal(testUser2),
                      Acl.getGoogleUserPrincipal(testUser1)));
      assertEquals(expectedAcl, v1Client.getItem(getItemId(row1)).getAcl());
      searchUtilUser1.waitUntilItemServed(row1, row1);
      searchUtilUser2.waitUntilItemServed(row1, row1);
    } finally {
      v1Client.deleteItemsIfExist(ImmutableList.of(getItemId(row1)));
    }
  }

  @Test
  public void defaultAclMode_override_verifyServing()
      throws IOException, InterruptedException, SQLException {
    String randomId = Util.getRandomId();
    String tableName = name.getMethodName() + randomId;
    String row1 = "row1" + randomId;
    Properties config = new Properties();
    config.setProperty("db.allRecordsSql", "Select id, textField as text from " + tableName);
    config.setProperty("db.allColumns", "id, textField");
    config.setProperty("itemMetadata.objectType.defaultValue", "myMockDataObject");
    config.setProperty("url.columns", "id");
    config.setProperty("url.format", "http://example.com/employee/{0}");

    config.setProperty(DefaultAcl.DEFAULT_ACL_READERS_USERS, "google:" + testUser1);
    config.setProperty(DefaultAcl.DEFAULT_ACL_PUBLIC, "false");
    config.setProperty(DefaultAcl.DEFAULT_ACL_MODE, DefaultAclMode.OVERRIDE.toString());
    config.setProperty(DefaultAcl.DEFAULT_ACL_NAME, "mockdb_overrideAcl_" + Util.getRandomId());
    Acl acl = new Acl.Builder()
        .setReaders(Collections.singletonList(Acl.getGoogleUserPrincipal(testUser2)))
        .build();

    List<String> query = ImmutableList.of(
        "create table " + tableName + "(id varchar(50) unique not null, textField varchar(128))",
        "insert into " + tableName + " (id, textField) values ('" + row1 + "', 'Jones May')"
        );

    try {
      DatabaseConnectionParams dbConnection = getDatabaseConnectionParams(Database.H2);
      String[] args = setupDataAndConfiguration(dbConnection, config, query);
      runAwaitConnector(args);
      MockItem itemId1 = new MockItem.Builder(getItemId(row1))
          .setTitle(row1)
          .setSourceRepositoryUrl("http://example.com/employee/" + row1)
          .setContentLanguage("en-US")
          .setItemType(ItemType.CONTENT_ITEM.toString())
          .addValue("text", "Jones May")
          .setObjectType("myMockDataObject")
          .setAcl(acl)
          .build();
      verifyStructuredData(getItemId(row1), "myMockDataObject", itemId1.getItem());
      searchUtilUser1.waitUntilItemServed(row1, row1);
      searchUtilUser2.waitUntilItemNotServed(row1, row1);
    } finally {
      v1Client.deleteItemsIfExist(ImmutableList.of(getItemId(row1)));
    }
  }

  @Test
  public void incrementalTraversal_addAcl_succeeds()
      throws IOException, InterruptedException, SQLException {
    String randomId = Util.getRandomId();
    String tableName = name.getMethodName() + randomId;
    Properties config = new Properties();
    config.setProperty("db.allRecordsSql", "Select id, name, dateField,"
        + " readers_users from " + tableName);
    config.setProperty("db.allColumns", "id, name, dateField, readers_users");
    config.setProperty("connector.runOnce", "false");
    config.setProperty("defaultAcl.mode", DefaultAclMode.FALLBACK.toString());
    config.setProperty("defaultAcl.public", "false");
    config.setProperty("defaultAcl.readers.users", "google:" + testUser1);
    config.setProperty("schedule.incrementalTraversalIntervalSecs", "10");
    config.setProperty("db.incrementalUpdateSql", "select id, name, dateField,"
        + " readers_users from " + tableName + " where dateField > ?");
    String row = "row" + randomId;
    String createSQL = String.format(
        "create table %s (id varchar(32) unique not null, "
            + "name varchar(128),  dateField timestamp, readers_users varchar(128))",
        tableName);
    String insertSQL = String.format(
        "insert into %s (id, name,  dateField) "
            + "values ('%s', '%s', '%s')",
        tableName, row, "Jones May", "1907-10-10T14:21:23.400Z");

    try {
      DatabaseConnectionParams dbConnection = getDatabaseConnectionParams(Database.H2);
      List<String> query = ImmutableList.of(createSQL, insertSQL);
      String[] args = setupDataAndConfiguration(dbConnection, config, query);
      MockItem item = new MockItem.Builder(getItemId(row))
          .setTitle(row)
          .setSourceRepositoryUrl(row)
          .setContentLanguage("en-US")
          .setItemType(ItemType.CONTENT_ITEM.toString())
          .build();
      IndexingApplication dbConnector = runConnector(args);
      Awaitility.await()
          .atMost(CONNECTOR_RUN_TIME)
          .pollInterval(CONNECTOR_RUN_POLL_INTERVAL)
          .until(() -> ConnectorStats.getSuccessfulFullTraversalsCount() > 0);
      testUtils.waitUntilEqual(getItemId(row), item.getItem());
      ItemAcl expectedAcl =
          new ItemAcl()
              .setReaders(
                  Arrays.asList(
                      Acl.getGoogleUserPrincipal(testUser1)));
      searchUtilUser1.waitUntilItemServed(row, row);

      String updateSQL =
          String.format(
              "update %s set dateField = CURRENT_TIMESTAMP(), readers_users = "
                  + "'google:%s' where id = '%s'",
              tableName, testUser2, row);
      executeDatabaseStatement(dbConnection,
          Collections.singletonList(updateSQL));
      int traversalCount = ConnectorStats.getSuccessfulIncrementalTraversalsCount();
      Awaitility.await()
          .atMost(CONNECTOR_RUN_TIME)
          .pollInterval(CONNECTOR_RUN_POLL_INTERVAL)
          .until(() -> ConnectorStats.
              getSuccessfulIncrementalTraversalsCount() > traversalCount + 1);
      dbConnector.shutdown("Shutdown Initiated");
      MockItem updatedItem = new MockItem.Builder(getItemId(row))
          .setTitle(row)
          .setSourceRepositoryUrl(row)
          .setContentLanguage("en-US")
          .setItemType(ItemType.CONTENT_ITEM.toString())
          .build();
      testUtils.waitUntilEqual(getItemId(row), updatedItem.getItem());
      expectedAcl =
          new ItemAcl()
              .setReaders(
                  Arrays.asList(
                      Acl.getGoogleUserPrincipal(testUser2)));
      assertEquals(expectedAcl, v1Client.getItem(getItemId(row)).getAcl());
      searchUtilUser1.waitUntilItemNotServed(row, row);
      searchUtilUser2.waitUntilItemServed(row, row);
    } finally {
      v1Client.deleteItemsIfExist(ImmutableList.of(getItemId(row)));
    }
  }

  @Test
  public void incrementalTraversal_updateAcl_succeeds()
      throws IOException, InterruptedException, SQLException {
    String randomId = Util.getRandomId();
    String tableName = name.getMethodName() + randomId;
    Properties config = new Properties();
    config.setProperty("db.allRecordsSql", "Select id, name, dateField,"
        + " readers_users from " + tableName);
    config.setProperty("db.allColumns", "id, name, dateField, readers_users");
    config.setProperty("connector.runOnce", "false");
    config.setProperty("schedule.incrementalTraversalIntervalSecs", "10");
    config.setProperty("db.incrementalUpdateSql", "select id, name, dateField,"
        + " readers_users from " + tableName + " where dateField > ?");
    String row = "row" + randomId;
    String createSQL = String.format(
        "create table %s (id varchar(32) unique not null, "
            + "name varchar(128),  dateField timestamp, readers_users varchar(128))",
        tableName);
    String insertSQL = String.format(
        "insert into %s (id, name,  dateField, readers_users) "
            + "values ('%s', '%s', '%s', 'google:%s')",
        tableName, row, "Jones May", "1907-10-10T14:21:23.400Z", testUser1);

    try {
      DatabaseConnectionParams dbConnection = getDatabaseConnectionParams(Database.H2);
      List<String> query = ImmutableList.of(createSQL, insertSQL);
      String[] args = setupDataAndConfiguration(dbConnection, config, query);
      MockItem item = new MockItem.Builder(getItemId(row))
          .setTitle(row)
          .setSourceRepositoryUrl(row)
          .setContentLanguage("en-US")
          .setItemType(ItemType.CONTENT_ITEM.toString())
          .build();
      IndexingApplication dbConnector = runConnector(args);
      Awaitility.await()
          .atMost(CONNECTOR_RUN_TIME)
          .pollInterval(CONNECTOR_RUN_POLL_INTERVAL)
          .until(() -> ConnectorStats.getSuccessfulFullTraversalsCount() > 0);
      testUtils.waitUntilEqual(getItemId(row), item.getItem());
      ItemAcl expectedAcl =
          new ItemAcl()
              .setReaders(
                  Arrays.asList(
                      Acl.getGoogleUserPrincipal(testUser1)));
      assertEquals(expectedAcl, v1Client.getItem(getItemId(row)).getAcl());

      String updateSQL =
          String.format(
              "update %s set dateField = CURRENT_TIMESTAMP(), readers_users = "
                  + "'google:%s' where id = '%s'",
              tableName, testUser2, row);
      executeDatabaseStatement(dbConnection,
          Collections.singletonList(updateSQL));
      int traversalCount = ConnectorStats.getSuccessfulIncrementalTraversalsCount();
      Awaitility.await()
          .atMost(CONNECTOR_RUN_TIME)
          .pollInterval(CONNECTOR_RUN_POLL_INTERVAL)
          .until(() -> ConnectorStats.
              getSuccessfulIncrementalTraversalsCount() > traversalCount + 1);
      dbConnector.shutdown("Shutdown Initiated");
      MockItem updatedItem = new MockItem.Builder(getItemId(row))
          .setTitle(row)
          .setSourceRepositoryUrl(row)
          .setContentLanguage("en-US")
          .setItemType(ItemType.CONTENT_ITEM.toString())
          .build();
      testUtils.waitUntilEqual(getItemId(row), updatedItem.getItem());
      expectedAcl =
          new ItemAcl()
              .setReaders(
                  Arrays.asList(
                      Acl.getGoogleUserPrincipal(testUser2)));
      assertEquals(expectedAcl, v1Client.getItem(getItemId(row)).getAcl());
    } finally {
      v1Client.deleteItemsIfExist(ImmutableList.of(getItemId(row)));
    }
  }

  @Test
  public void incrementalTraversal_deleteAcl_succeeds()
      throws IOException, InterruptedException, SQLException {
    String randomId = Util.getRandomId();
    String tableName = name.getMethodName() + randomId;
    Properties config = new Properties();
    config.setProperty("db.allRecordsSql", "Select id, name, dateField,"
        + " readers_users from " + tableName);
    config.setProperty("db.allColumns", "id, name, dateField, readers_users");
    config.setProperty("connector.runOnce", "false");
    config.setProperty("schedule.incrementalTraversalIntervalSecs", "10");
    config.setProperty("db.incrementalUpdateSql", "select id, name, dateField,"
        + " readers_users from " + tableName + " where dateField > ?");
    String row = "row" + randomId;
    String createSQL = String.format(
        "create table %s (id varchar(32) unique not null, "
            + "name varchar(128),  dateField timestamp, readers_users varchar(128))",
        tableName);
    String insertSQL = String.format(
        "insert into %s (id, name,  dateField, readers_users) "
            + "values ('%s', '%s', '%s', 'google:%s, google:%s')",
        tableName, row, "Jones May", "1907-10-10T14:21:23.400Z", testUser1, testUser2);

    try {
      DatabaseConnectionParams dbConnection = getDatabaseConnectionParams(Database.H2);
      List<String> query = ImmutableList.of(createSQL, insertSQL);
      String[] args = setupDataAndConfiguration(dbConnection, config, query);
      MockItem item = new MockItem.Builder(getItemId(row))
          .setTitle(row)
          .setSourceRepositoryUrl(row)
          .setContentLanguage("en-US")
          .setItemType(ItemType.CONTENT_ITEM.toString())
          .build();
      IndexingApplication dbConnector = runConnector(args);
      Awaitility.await()
          .atMost(CONNECTOR_RUN_TIME)
          .pollInterval(CONNECTOR_RUN_POLL_INTERVAL)
          .until(() -> ConnectorStats.getSuccessfulFullTraversalsCount() > 0);
      testUtils.waitUntilEqual(getItemId(row), item.getItem());
      ItemAcl expectedAcl =
          new ItemAcl()
              .setReaders(
                  Arrays.asList(
                      Acl.getGoogleUserPrincipal(testUser1),
                      Acl.getGoogleUserPrincipal(testUser2)));
      assertEquals(expectedAcl, v1Client.getItem(getItemId(row)).getAcl());

      String updateSQL =
          String.format(
              "update %s set dateField = CURRENT_TIMESTAMP(), readers_users = "
                  + "'google:%s' where id = '%s'",
              tableName, testUser2, row);
      executeDatabaseStatement(dbConnection,
          Collections.singletonList(updateSQL));
      int traversalCount = ConnectorStats.getSuccessfulIncrementalTraversalsCount();
      Awaitility.await()
          .atMost(CONNECTOR_RUN_TIME)
          .pollInterval(CONNECTOR_RUN_POLL_INTERVAL)
          .until(() -> ConnectorStats.
              getSuccessfulIncrementalTraversalsCount() > traversalCount + 1);
      dbConnector.shutdown("Shutdown Initiated");
      MockItem updatedItem = new MockItem.Builder(getItemId(row))
          .setTitle(row)
          .setSourceRepositoryUrl(row)
          .setContentLanguage("en-US")
          .setItemType(ItemType.CONTENT_ITEM.toString())
          .build();
      testUtils.waitUntilEqual(getItemId(row), updatedItem.getItem());
      expectedAcl =
          new ItemAcl()
              .setReaders(
                  Arrays.asList(
                      Acl.getGoogleUserPrincipal(testUser2)));
      assertEquals(expectedAcl, v1Client.getItem(getItemId(row)).getAcl());
    } finally {
      v1Client.deleteItemsIfExist(ImmutableList.of(getItemId(row)));
    }
  }

  @Test
  public void queryPagination_offset() throws IOException, SQLException, InterruptedException {
    String randomId = Util.getRandomId();
    String tableName = name.getMethodName() + randomId;
    Properties config = new Properties();
    config.setProperty(
        "db.allRecordsSql", "Select id, name, phone from " + tableName + " OFFSET ? LIMIT 2");
    config.setProperty("db.allColumns", "id, name, phone");
    config.setProperty("db.allRecordsSql.pagination", "offset");
    String row1 = "x1" + randomId;
    String row2 = "x2" + randomId;
    String row3 = "x3" + randomId;
    List<String> query = new ArrayList<>();
    List<String> mockItems = new ArrayList<>();
    query.add(
        "create table "
            + tableName
            + "(id varchar(32) unique not null, name varchar(128), phone varchar(16))");
    query.add(
        "insert into "
            + tableName
            + " (id, name, phone)"
            + " values ('"
            + row1
            + "', 'Jones May', '2134')");
    query.add(
        "insert into "
            + tableName
            + " (id, name, phone)"
            + " values ('"
            + row2
            + "', 'Joe Smith', '9848')");
    query.add(
        "insert into "
            + tableName
            + " (id, name, phone)"
            + " values ('"
            + row3
            + "', 'Mike Brown', '3476')");
    try {
      DatabaseConnectionParams dbConnection = getDatabaseConnectionParams(Database.H2);
      String[] args = setupDataAndConfiguration(dbConnection, config, query);
      MockItem itemId1 =
          new MockItem.Builder(getItemId(row1))
              .setTitle(row1)
              .setSourceRepositoryUrl(row1)
              .setContentLanguage("en-US")
              .setItemType(ItemType.CONTENT_ITEM.toString())
              .build();
      MockItem itemId2 =
          new MockItem.Builder(getItemId(row2))
              .setTitle(row2)
              .setSourceRepositoryUrl(row2)
              .setContentLanguage("en-US")
              .setItemType(ItemType.CONTENT_ITEM.toString())
              .build();
      MockItem itemId3 =
          new MockItem.Builder(getItemId(row3))
              .setTitle(row3)
              .setSourceRepositoryUrl(row3)
              .setContentLanguage("en-US")
              .setItemType(ItemType.CONTENT_ITEM.toString())
              .build();
      mockItems.addAll(asList(getItemId(row1), getItemId(row2), getItemId(row3)));
      runAwaitConnector(args);
      testUtils.waitUntilEqual(getItemId(row1), itemId1.getItem());
      testUtils.waitUntilEqual(getItemId(row2), itemId2.getItem());
      testUtils.waitUntilEqual(getItemId(row3), itemId3.getItem());
    } finally {
      v1Client.deleteItemsIfExist(mockItems);
    }
  }

=======
>>>>>>> 87a060f2
  private void verifyStructuredData(String itemId, String schemaObjectType, Item expectedItem)
      throws IOException {
    testUtils.waitUntilEqual(itemId, expectedItem);
    StructuredDataHelper.assertStructuredData(v1Client.getItem(itemId),
        expectedItem, schemaObjectType);
  }

  private void runAwaitConnector(String[] args) throws InterruptedException {
    IndexingApplication dbConnector = runConnector(args);
    dbConnector.awaitTerminated();
  }

  private static IndexingApplication runConnector(String[] args) throws InterruptedException {
    IndexingApplication dbConnector = new IndexingApplication.Builder(
        new FullTraversalConnector(new DatabaseRepository()), args)
        .build();
    dbConnector.start();
    return dbConnector;
  }

  private String getItemId(String name) {
    return Util.getItemId(indexingSourceId, name);
  }
}<|MERGE_RESOLUTION|>--- conflicted
+++ resolved
@@ -18,7 +18,6 @@
 
 import static com.google.enterprise.cloudsearch.sdk.TestProperties.SERVICE_KEY_PROPERTY_NAME;
 import static com.google.enterprise.cloudsearch.sdk.TestProperties.qualifyTestProperty;
-<<<<<<< HEAD
 import static org.hamcrest.CoreMatchers.equalTo;
 import static org.hamcrest.CoreMatchers.notNullValue;
 import static java.util.Arrays.asList;
@@ -26,11 +25,6 @@
 import static org.junit.Assert.assertFalse;
 import static org.junit.Assert.assertTrue;
 import static org.junit.Assume.assumeThat;
-=======
-import static java.util.Arrays.asList;
-import static org.junit.Assert.assertFalse;
-import static org.junit.Assert.assertTrue;
->>>>>>> 87a060f2
 
 import com.google.api.services.cloudsearch.v1.model.Item;
 import com.google.api.services.cloudsearch.v1.model.ItemAcl;
@@ -106,7 +100,6 @@
   private static Optional<String> rootUrl;
   private static CloudSearchService v1Client;
   private static TestUtils testUtils;
-<<<<<<< HEAD
   private static SearchTestUtils searchUtil;
   private static SearchTestUtils searchUtilUser1;
   private static SearchTestUtils searchUtilUser2;
@@ -128,8 +121,7 @@
   private static enum Database {
     H2, SQLSERVER
   };
-=======
->>>>>>> 87a060f2
+
 
   @Rule public ResetConfigRule resetConfig = new ResetConfigRule();
   @Rule public TemporaryFolder configFolder = new TemporaryFolder();
@@ -139,7 +131,6 @@
   public static void initialize() throws Exception {
     validateInputParams();
     v1Client = new CloudSearchService(keyFilePath, indexingSourceId, rootUrl);
-<<<<<<< HEAD
     testUtils = new TestUtils(v1Client);
     String searchApplicationId = System.getProperty(APPLICATION_ID_PROPERTY_NAME);
 
@@ -172,10 +163,6 @@
               + ";DATABASE_TO_UPPER=false";
       return new DatabaseConnectionParams(dbUrl, "sa", "");
     }
-=======
-    StructuredDataHelper.verifyMockContentDatasourceSchema(v1Client.getSchema());
-    testUtils = new TestUtils(v1Client);
->>>>>>> 87a060f2
   }
 
   private static String getUsageString() {
@@ -208,28 +195,17 @@
     config.setProperty("connector.runOnce", "true");
     config.setProperty("connector.checkpointDirectory",
         configFolder.newFolder().getAbsolutePath());
-<<<<<<< HEAD
     config.setProperty("db.url", dbConnection.dbUrl);
     config.setProperty("db.user", dbConnection.user);
     config.setProperty("db.password", dbConnection.password);
-=======
-    config.setProperty("db.url", dbUrl);
-    config.setProperty("db.user", DB_USER);
-    config.setProperty("db.password", DB_PASSWORD);
->>>>>>> 87a060f2
     config.setProperty("db.viewUrlColumns", "id");
     config.setProperty("db.uniqueKeyColumns", "id");
     config.setProperty("url.columns", "id, name");
     config.setProperty("itemMetadata.title.field", "id");
     config.setProperty("itemMetadata.contentLanguage.defaultValue", "en-US");
     config.setProperty("contentTemplate.db.title", "id");
-<<<<<<< HEAD
     config.setProperty(DefaultAcl.DEFAULT_ACL_MODE, DefaultAclMode.FALLBACK.toString());
     config.setProperty(DefaultAcl.DEFAULT_ACL_PUBLIC, "true");
-=======
-    config.setProperty("defaultAcl.mode", DefaultAclMode.FALLBACK.toString());
-    config.setProperty("defaultAcl.public", "true");
->>>>>>> 87a060f2
     config.setProperty("traverse.queueTag", "mockDatabaseConnectorQueue-" + Util.getRandomId());
     return config;
   }
@@ -288,12 +264,8 @@
     query.add("insert into " + tableName + " (id, name, phone)"
         + " values ('" + row3 + "', 'Mike Brown', '3476')");
     try {
-<<<<<<< HEAD
       DatabaseConnectionParams dbConnection = getDatabaseConnectionParams(Database.H2);
       String[] args = setupDataAndConfiguration(dbConnection, config, query);
-=======
-      String[] args = setupDataAndConfiguration(config, query);
->>>>>>> 87a060f2
       MockItem itemId1 = new MockItem.Builder(getItemId(row1))
           .setTitle(row1)
           .setSourceRepositoryUrl(row1)
@@ -332,11 +304,7 @@
         + " timestampField as timestamp, enumField as enum from " + tableName);
     config.setProperty("db.allColumns", "id, textField, integerField, booleanField, doubleField,"
         + " dateField, timestampField, enumField");
-<<<<<<< HEAD
     config.setProperty("itemMetadata.objectType.defaultValue", "myMockDataObject");
-=======
-    config.setProperty("itemMetadata.objectType", "myMockDataObject");
->>>>>>> 87a060f2
     config.setProperty("url.columns", "id");
     config.setProperty("url.format", "http://example.com/employee/{0}");
     String row1 = "s1" + randomId;
@@ -361,12 +329,8 @@
         + " enumField) values ('" + row3 + "', 'Mike Smith', '9358014', 'true', '-9000.00',"
             + " '1940-11-11', '1817-10-10T14:21:23.040Z', '2')");
     try {
-<<<<<<< HEAD
       DatabaseConnectionParams dbConnection = getDatabaseConnectionParams(Database.H2);
       String[] args = setupDataAndConfiguration(dbConnection, config, query);
-=======
-      String[] args = setupDataAndConfiguration(config, query);
->>>>>>> 87a060f2
 
       MockItem itemId1 = new MockItem.Builder(getItemId(row1))
           .setTitle(row1)
@@ -454,12 +418,8 @@
     query.add("insert into " + tableName + " (id, name, phone)"
         + " values ('" + row2 + "', 'Mike Smith', '9848')");
     try {
-<<<<<<< HEAD
       DatabaseConnectionParams dbConnection = getDatabaseConnectionParams(Database.H2);
       String[] args = setupDataAndConfiguration(dbConnection, config, query);
-=======
-      String[] args = setupDataAndConfiguration(config, query);
->>>>>>> 87a060f2
       MockItem itemId1 = new MockItem.Builder(getItemId(row1))
           .setTitle("TitleRow1")
           .setSourceRepositoryUrl("https://DEFAULT.URL/" + row1)
@@ -492,11 +452,7 @@
     config.setProperty("db.allRecordsSql", "Select id, arrayTextField as text,"
         + " arrayIntegerField as integer from " + tableName);
     config.setProperty("db.allColumns", "id, arrayTextField, arrayIntegerField");
-<<<<<<< HEAD
     config.setProperty("itemMetadata.objectType.defaultValue", "myMockDataObject");
-=======
-    config.setProperty("itemMetadata.objectType", "myMockDataObject");
->>>>>>> 87a060f2
     config.setProperty("url.columns", "id");
     config.setProperty("url.format", "http://example.com/employee/{0}");
     String row1 = "row1" + randomId;
@@ -513,12 +469,8 @@
         + " (id, arrayTextField, arrayIntegerField) values"
         + " ('" + row2 + "', ('Jim', 'Black'), ('1092873', '-128765'))");
     try {
-<<<<<<< HEAD
       DatabaseConnectionParams dbConnection = getDatabaseConnectionParams(Database.H2);
       String[] args = setupDataAndConfiguration(dbConnection, config, query);
-=======
-      String[] args = setupDataAndConfiguration(config, query);
->>>>>>> 87a060f2
       MockItem itemId1 = new MockItem.Builder(getItemId(row1))
           .setTitle(row1)
           .setSourceRepositoryUrl("http://example.com/employee/" + row1)
@@ -551,7 +503,6 @@
     }
   }
 
-<<<<<<< HEAD
   @Test
   public void testSQLServer() throws IOException, InterruptedException, SQLException {
     String randomId = Util.getRandomId();
@@ -1702,8 +1653,6 @@
     }
   }
 
-=======
->>>>>>> 87a060f2
   private void verifyStructuredData(String itemId, String schemaObjectType, Item expectedItem)
       throws IOException {
     testUtils.waitUntilEqual(itemId, expectedItem);
