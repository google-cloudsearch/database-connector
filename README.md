--- conflicted
+++ resolved
@@ -5,10 +5,6 @@
 
 ## Build instructions
 
-<<<<<<< HEAD
-=======
-
->>>>>>> 87a060f2
 1. Build the connector
 
    a. Clone the connector repository from GitHub:
@@ -19,11 +15,8 @@
 
    b. Checkout the desired version of the connector and build the ZIP file:
       ```
-<<<<<<< HEAD
       git checkout tags/v1-0.0.5
-=======
-      git checkout tags/v1-0.0.4
->>>>>>> 87a060f2
+
       mvn package
       ```
       (To skip the tests when building the connector, use `mvn package -DskipTests`)
@@ -31,11 +24,7 @@
 2. Run the connector
    ```
    java \
-<<<<<<< HEAD
       -cp "target/google-cloudsearch-database-connector-v1-0.0.5.jar:mysql-connector-java-5.1.41-bin.jar" \
-=======
-      -cp "target/google-cloudsearch-database-connector-v1-0.0.4.jar:mysql-connector-java-5.1.41-bin.jar" \
->>>>>>> 87a060f2
       com.google.enterprise.cloudsearch.database.DatabaseFullTraversalConnector \
       -Dconfig=mysql.config
    ```
